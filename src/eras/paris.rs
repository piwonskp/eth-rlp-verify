use crate::block_header::{BlockHeader as VerifiableBlockHeader, BlockHeaderTrait}; // Alias for clarity
use ethereum_types::{H160, H256, U256};
use rlp::RlpStream;
use std::str::FromStr;
use tracing::debug;
use tracing::info;

#[derive(Debug)]
pub struct BlockHeaderParis {
    pub parent_hash: H256,
    pub ommers_hash: H256,
    pub beneficiary: H160,
    pub state_root: H256,
    pub transactions_root: H256,
    pub receipts_root: H256,
    pub logs_bloom: [u8; 256],
    pub difficulty: U256,
    pub number: U256,
    pub gas_limit: U256,
    pub gas_used: U256,
    pub timestamp: U256,
    pub extra_data: Vec<u8>,
    pub mix_hash: H256,
    pub nonce: [u8; 8],
    pub base_fee_per_gas: U256,
}

impl BlockHeaderParis {
    pub fn from_db_header(db_header: VerifiableBlockHeader) -> Self {
        let logs_bloom = <Self as BlockHeaderTrait>::hex_to_fixed_array::<256>(
            &db_header.logs_bloom.unwrap_or_default(),
        );
        let nonce = <Self as BlockHeaderTrait>::hex_to_fixed_array::<8>(&db_header.nonce);

        BlockHeaderParis {
            parent_hash: H256::from_str(&db_header.parent_hash.unwrap_or_default()).unwrap(),
            ommers_hash: H256::from_str(&db_header.sha3_uncles.unwrap_or_default()).unwrap(),
            beneficiary: H160::from_str(&db_header.miner.unwrap_or_default()).unwrap(),
            state_root: H256::from_str(&db_header.state_root.unwrap_or_default()).unwrap(),
            transactions_root: H256::from_str(&db_header.transaction_root.unwrap_or_default())
                .unwrap(),
            receipts_root: H256::from_str(&db_header.receipts_root.unwrap_or_default()).unwrap(),
            logs_bloom,
            difficulty: U256::from_str(&db_header.difficulty.unwrap_or("0x0".to_string())).unwrap(),
            number: U256::from(db_header.number as u64),
            gas_limit: U256::from(db_header.gas_limit as u64),
            gas_used: U256::from(db_header.gas_used as u64),
            timestamp: U256::from_str(&db_header.timestamp.unwrap_or_default()).unwrap(),
            extra_data: hex::decode(&db_header.extra_data.unwrap_or_default()[2..])
                .unwrap_or_default(),
            mix_hash: H256::from_str(&db_header.mix_hash.unwrap_or_default()).unwrap(),
            nonce,
            base_fee_per_gas: U256::from_str(&db_header.base_fee_per_gas.unwrap_or_default())
                .unwrap(),
        }
    }
}

// Implement the RLP encoding
impl BlockHeaderTrait for BlockHeaderParis {
    fn rlp_encode(&self) -> Vec<u8> {
        let mut stream = RlpStream::new_list(16); // 16 fields in Paris block header
        stream.append(&self.parent_hash);
        stream.append(&self.ommers_hash);
        stream.append(&self.beneficiary);
        stream.append(&self.state_root);
        stream.append(&self.transactions_root);
        stream.append(&self.receipts_root);
        stream.append(&self.logs_bloom.to_vec());
        stream.append(&self.difficulty);
        stream.append(&self.number);
        stream.append(&self.gas_limit);
        stream.append(&self.gas_used);
        stream.append(&self.timestamp);
        stream.append(&self.extra_data);
        stream.append(&self.mix_hash);
        stream.append(&self.nonce.as_slice());
        stream.append(&self.base_fee_per_gas);
        stream.out().to_vec()
    }
}

// Verification logic
pub fn verify_hash_paris(block_hash: String, db_header: VerifiableBlockHeader) -> bool {
    let header = BlockHeaderParis::from_db_header(db_header);

    // Log the RLP encoded data for debugging purposes
    let rlp_encoded = header.rlp_encode();
    debug!("RLP Encoded: {:?}", rlp_encoded);

    // Compute the block hash
    let computed_block_hash = header.compute_hash();
    info!("Computed Block Hash: {:?}", computed_block_hash);

    // Check if the computed hash matches the given block hash
    let is_valid = computed_block_hash == H256::from_str(&block_hash).unwrap();
    info!("Is the block hash valid? {}", is_valid);
<<<<<<< HEAD
}

/// Helper function to verify blocks in the Paris to Shanghai era
pub async fn verify_paris(block_number: u64, rpc_url: String) {
    let block_number_hex = format!("0x{:X}", block_number);
    info!("Verifying block in the Paris era");
    let (block_hash, rpc_header) =
        fetch_block_header::<RpcBlockHeaderParis>(&rpc_url, &block_number_hex)
            .await
            .unwrap();
    verify_hash_paris_to_shanghai(block_hash, rpc_header);
=======
    is_valid
>>>>>>> 938d91cd
}<|MERGE_RESOLUTION|>--- conflicted
+++ resolved
@@ -95,19 +95,5 @@
     // Check if the computed hash matches the given block hash
     let is_valid = computed_block_hash == H256::from_str(&block_hash).unwrap();
     info!("Is the block hash valid? {}", is_valid);
-<<<<<<< HEAD
-}
-
-/// Helper function to verify blocks in the Paris to Shanghai era
-pub async fn verify_paris(block_number: u64, rpc_url: String) {
-    let block_number_hex = format!("0x{:X}", block_number);
-    info!("Verifying block in the Paris era");
-    let (block_hash, rpc_header) =
-        fetch_block_header::<RpcBlockHeaderParis>(&rpc_url, &block_number_hex)
-            .await
-            .unwrap();
-    verify_hash_paris_to_shanghai(block_hash, rpc_header);
-=======
     is_valid
->>>>>>> 938d91cd
 }