use crate::block_header::{BlockHeader as VerifiableBlockHeader, BlockHeaderTrait}; // Alias for clarity
use ethereum_types::{H160, H256, U256};
use rlp::RlpStream;
use std::str::FromStr;
<<<<<<< HEAD
use tracing::{debug, info};
=======
use tracing::debug;
use tracing::info;

#[derive(Deserialize, Debug)]
#[serde(rename_all = "camelCase")]
pub struct RpcBlockHeaderDencun {
    pub parent_hash: String,
    pub sha3_uncles: String,
    pub miner: String,
    pub state_root: String,
    pub transactions_root: String,
    pub receipts_root: String,
    pub logs_bloom: String,
    pub difficulty: String,
    pub number: String,
    pub gas_limit: String,
    pub gas_used: String,
    pub timestamp: String,
    pub extra_data: String,
    pub mix_hash: String,
    pub nonce: String,
    pub base_fee_per_gas: String,
    pub withdrawals_root: String,
    pub parent_beacon_block_root: String, // New in Dencun
    pub blob_gas_used: String,            // New in Dencun
    pub excess_blob_gas: String,          // New in Dencun
}
>>>>>>> d9bd0da2

// Your existing `BlockHeaderDencun` struct
#[derive(Debug)]
pub struct BlockHeaderDencun {
    pub parent_hash: H256,
    pub ommers_hash: H256,
    pub beneficiary: H160,
    pub state_root: H256,
    pub transactions_root: H256,
    pub receipts_root: H256,
    pub logs_bloom: [u8; 256],
    pub difficulty: U256,
    pub number: U256,
    pub gas_limit: U256,
    pub gas_used: U256,
    pub timestamp: U256,
    pub extra_data: Vec<u8>,
    pub mix_hash: H256,
    pub nonce: [u8; 8],
    pub base_fee_per_gas: U256,
    pub withdrawals_root: H256,
<<<<<<< HEAD
    pub parent_beacon_block_root: H256,
    pub blob_gas_used: U256,
    pub excess_blob_gas: U256,
=======
    pub parent_beacon_block_root: H256, // New in Dencun
    pub blob_gas_used: U256,            // New in Dencun
    pub excess_blob_gas: U256,          // New in Dencun
>>>>>>> d9bd0da2
}

impl BlockHeaderDencun {
    pub fn from_db_header(db_header: VerifiableBlockHeader) -> Self {
        let logs_bloom = <Self as BlockHeaderTrait>::hex_to_fixed_array::<256>(
            &db_header.logs_bloom.unwrap_or_default(),
        );
        let nonce = <Self as BlockHeaderTrait>::hex_to_fixed_array::<8>(&db_header.nonce);

        BlockHeaderDencun {
            parent_hash: H256::from_str(&db_header.parent_hash.unwrap_or_default()).unwrap(),
            ommers_hash: H256::from_str(&db_header.sha3_uncles.unwrap_or_default()).unwrap(),
            beneficiary: H160::from_str(&db_header.miner.unwrap_or_default()).unwrap(),
            state_root: H256::from_str(&db_header.state_root.unwrap_or_default()).unwrap(),
            transactions_root: H256::from_str(&db_header.transaction_root.unwrap_or_default())
                .unwrap(),
            receipts_root: H256::from_str(&db_header.receipts_root.unwrap_or_default()).unwrap(),
            logs_bloom,
            difficulty: U256::from_str(&db_header.difficulty.unwrap_or("0x0".to_string())).unwrap(),
            number: U256::from(db_header.number as u64),
            gas_limit: U256::from(db_header.gas_limit as u64),
            gas_used: U256::from(db_header.gas_used as u64),
            timestamp: U256::from_str(&db_header.timestamp.unwrap_or_default()).unwrap(),
            extra_data: hex::decode(&db_header.extra_data.unwrap_or_default()[2..])
                .unwrap_or_default(),
            mix_hash: H256::from_str(&db_header.mix_hash.unwrap_or_default()).unwrap(),
            nonce,
            base_fee_per_gas: U256::from_str(&db_header.base_fee_per_gas.unwrap_or_default())
                .unwrap(),
            withdrawals_root: H256::from_str(&db_header.withdrawals_root.unwrap_or_default())
                .unwrap(),
            parent_beacon_block_root: H256::from_str(
                &db_header.parent_beacon_block_root.unwrap_or_default(),
            )
            .unwrap(),
            blob_gas_used: U256::from_str(&db_header.blob_gas_used.unwrap_or_default()).unwrap(),
            excess_blob_gas: U256::from_str(&db_header.excess_blob_gas.unwrap_or_default())
                .unwrap(),
        }
    }
}

// Implement the RLP encoding
impl BlockHeaderTrait for BlockHeaderDencun {
    fn rlp_encode(&self) -> Vec<u8> {
        let mut stream = RlpStream::new_list(20); // 20 fields in Dencun block header
        stream.append(&self.parent_hash);
        stream.append(&self.ommers_hash);
        stream.append(&self.beneficiary);
        stream.append(&self.state_root);
        stream.append(&self.transactions_root);
        stream.append(&self.receipts_root);
        stream.append(&self.logs_bloom.to_vec());
        stream.append(&self.difficulty);
        stream.append(&self.number);
        stream.append(&self.gas_limit);
        stream.append(&self.gas_used);
        stream.append(&self.timestamp);
        stream.append(&self.extra_data);
        stream.append(&self.mix_hash);
        stream.append(&self.nonce.as_slice());
        stream.append(&self.base_fee_per_gas);
        stream.append(&self.withdrawals_root);
        stream.append(&self.blob_gas_used);
        stream.append(&self.excess_blob_gas);
        stream.append(&self.parent_beacon_block_root);
        stream.out().to_vec()
    }
}

<<<<<<< HEAD
// Verification logic
pub fn verify_hash_dencun(block_hash: String, db_header: VerifiableBlockHeader) -> bool {
    let header = BlockHeaderDencun::from_db_header(db_header);
=======
pub fn verify_hash_dencun(block_hash: String, rpc_header: RpcBlockHeaderDencun) {
    let header = BlockHeaderDencun::from_rpc(rpc_header);
>>>>>>> d9bd0da2

    // Log the RLP encoded data for debugging purposes
    let rlp_encoded = header.rlp_encode();
    debug!("RLP Encoded: {:?}", rlp_encoded);

    // Compute the block hash
    let computed_block_hash = header.compute_hash();
    info!("Computed Block Hash: {:?}", computed_block_hash);

    // Check if the computed hash matches the given block hash
    let is_valid = computed_block_hash == H256::from_str(&block_hash).unwrap();
    info!("Is the block hash valid? {}", is_valid);

    is_valid
}<|MERGE_RESOLUTION|>--- conflicted
+++ resolved
@@ -2,9 +2,6 @@
 use ethereum_types::{H160, H256, U256};
 use rlp::RlpStream;
 use std::str::FromStr;
-<<<<<<< HEAD
-use tracing::{debug, info};
-=======
 use tracing::debug;
 use tracing::info;
 
@@ -32,9 +29,7 @@
     pub blob_gas_used: String,            // New in Dencun
     pub excess_blob_gas: String,          // New in Dencun
 }
->>>>>>> d9bd0da2
 
-// Your existing `BlockHeaderDencun` struct
 #[derive(Debug)]
 pub struct BlockHeaderDencun {
     pub parent_hash: H256,
@@ -54,15 +49,9 @@
     pub nonce: [u8; 8],
     pub base_fee_per_gas: U256,
     pub withdrawals_root: H256,
-<<<<<<< HEAD
-    pub parent_beacon_block_root: H256,
-    pub blob_gas_used: U256,
-    pub excess_blob_gas: U256,
-=======
     pub parent_beacon_block_root: H256, // New in Dencun
     pub blob_gas_used: U256,            // New in Dencun
     pub excess_blob_gas: U256,          // New in Dencun
->>>>>>> d9bd0da2
 }
 
 impl BlockHeaderDencun {
@@ -133,14 +122,8 @@
     }
 }
 
-<<<<<<< HEAD
-// Verification logic
-pub fn verify_hash_dencun(block_hash: String, db_header: VerifiableBlockHeader) -> bool {
-    let header = BlockHeaderDencun::from_db_header(db_header);
-=======
 pub fn verify_hash_dencun(block_hash: String, rpc_header: RpcBlockHeaderDencun) {
     let header = BlockHeaderDencun::from_rpc(rpc_header);
->>>>>>> d9bd0da2
 
     // Log the RLP encoded data for debugging purposes
     let rlp_encoded = header.rlp_encode();
