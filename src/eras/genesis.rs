use crate::block_header::{BlockHeader as VerifiableBlockHeader, BlockHeaderTrait}; // Alias for clarity
use ethereum_types::{H160, H256, U256};
use rlp::RlpStream;
use std::str::FromStr;
<<<<<<< HEAD
use tracing::{debug, info};
=======
use tracing::debug;
use tracing::info;

#[derive(Deserialize, Debug)]
#[serde(rename_all = "camelCase")]
pub struct RpcBlockHeaderGenesis {
    pub parent_hash: String,
    pub sha3_uncles: String,
    pub miner: String,
    pub state_root: String,
    pub transactions_root: String,
    pub receipts_root: String,
    pub logs_bloom: String,
    pub difficulty: String,
    pub number: String,
    pub gas_limit: String,
    pub gas_used: String,
    pub timestamp: String,
    pub extra_data: String,
    pub mix_hash: String,
    pub nonce: String,
}
>>>>>>> d9bd0da2

#[derive(Debug)]
pub struct BlockHeaderGenesis {
    pub parent_hash: H256,
    pub ommers_hash: H256,
    pub beneficiary: H160,
    pub state_root: H256,
    pub transactions_root: H256,
    pub receipts_root: H256,
    pub logs_bloom: [u8; 256],
    pub difficulty: U256,
    pub number: U256,
    pub gas_limit: U256,
    pub gas_used: U256,
    pub timestamp: U256,
    pub extra_data: Vec<u8>,
    pub mix_hash: H256,
    pub nonce: [u8; 8],
}

impl BlockHeaderGenesis {
    pub fn from_db_header(db_header: VerifiableBlockHeader) -> Self {
        let logs_bloom = <Self as BlockHeaderTrait>::hex_to_fixed_array::<256>(
            &db_header.logs_bloom.unwrap_or_default(),
        );
        let nonce = <Self as BlockHeaderTrait>::hex_to_fixed_array::<8>(&db_header.nonce);

        BlockHeaderGenesis {
            parent_hash: H256::from_str(&db_header.parent_hash.unwrap_or_default()).unwrap(),
            ommers_hash: H256::from_str(&db_header.sha3_uncles.unwrap_or_default()).unwrap(),
            beneficiary: H160::from_str(&db_header.miner.unwrap_or_default()).unwrap(),
            state_root: H256::from_str(&db_header.state_root.unwrap_or_default()).unwrap(),
            transactions_root: H256::from_str(&db_header.transaction_root.unwrap_or_default())
                .unwrap(),
            receipts_root: H256::from_str(&db_header.receipts_root.unwrap_or_default()).unwrap(),
            logs_bloom,
            difficulty: U256::from_str(&db_header.difficulty.unwrap_or("0x0".to_string())).unwrap(),
            number: U256::from(db_header.number as u64),
            gas_limit: U256::from(db_header.gas_limit as u64),
            gas_used: U256::from(db_header.gas_used as u64),
            timestamp: U256::from_str(&db_header.timestamp.unwrap_or_default()).unwrap(),
            extra_data: hex::decode(&db_header.extra_data.unwrap_or_default()[2..])
                .unwrap_or_default(),
            mix_hash: H256::from_str(&db_header.mix_hash.unwrap_or_default()).unwrap(),
            nonce,
        }
    }
}

// Implement the RLP encoding
impl BlockHeaderTrait for BlockHeaderGenesis {
    fn rlp_encode(&self) -> Vec<u8> {
        let mut stream = RlpStream::new_list(15); // 15 fields in Genesis block header
        stream.append(&self.parent_hash);
        stream.append(&self.ommers_hash);
        stream.append(&self.beneficiary);
        stream.append(&self.state_root);
        stream.append(&self.transactions_root);
        stream.append(&self.receipts_root);
        stream.append(&self.logs_bloom.to_vec());
        stream.append(&self.difficulty);
        stream.append(&self.number);
        stream.append(&self.gas_limit);
        stream.append(&self.gas_used);
        stream.append(&self.timestamp);
        stream.append(&self.extra_data);
        stream.append(&self.mix_hash);
        stream.append(&self.nonce.as_slice());
        stream.out().to_vec()
    }
}

// Verification logic
pub fn verify_hash_genesis_to_london(block_hash: String, db_header: VerifiableBlockHeader) -> bool {
    let header = BlockHeaderGenesis::from_db_header(db_header);

    // Log the RLP encoded data for debugging purposes
    let rlp_encoded = header.rlp_encode();
    debug!("RLP Encoded: {:?}", rlp_encoded);

    // Compute the block hash
    let computed_block_hash = header.compute_hash();
    info!("Computed Block Hash: {:?}", computed_block_hash);

    // Check if the computed hash matches the given block hash
    let is_valid = computed_block_hash == H256::from_str(&block_hash).unwrap();
    info!("Is the block hash valid? {}", is_valid);
    is_valid
}<|MERGE_RESOLUTION|>--- conflicted
+++ resolved
@@ -2,32 +2,8 @@
 use ethereum_types::{H160, H256, U256};
 use rlp::RlpStream;
 use std::str::FromStr;
-<<<<<<< HEAD
-use tracing::{debug, info};
-=======
 use tracing::debug;
 use tracing::info;
-
-#[derive(Deserialize, Debug)]
-#[serde(rename_all = "camelCase")]
-pub struct RpcBlockHeaderGenesis {
-    pub parent_hash: String,
-    pub sha3_uncles: String,
-    pub miner: String,
-    pub state_root: String,
-    pub transactions_root: String,
-    pub receipts_root: String,
-    pub logs_bloom: String,
-    pub difficulty: String,
-    pub number: String,
-    pub gas_limit: String,
-    pub gas_used: String,
-    pub timestamp: String,
-    pub extra_data: String,
-    pub mix_hash: String,
-    pub nonce: String,
-}
->>>>>>> d9bd0da2
 
 #[derive(Debug)]
 pub struct BlockHeaderGenesis {
