--- conflicted
+++ resolved
@@ -80,15 +80,9 @@
     }
 }
 
-<<<<<<< HEAD
-pub fn verify_hash_london_to_paris(block_hash: String, rpc_header: RpcBlockHeaderLondon) {
-    let header = BlockHeaderLondon::from_rpc(rpc_header);
-    println!("header: {:?}", header);
-=======
 // Verification logic
 pub fn verify_hash_london(block_hash: String, db_header: VerifiableBlockHeader) -> bool {
     let header = BlockHeaderLondon::from_db_header(db_header);
->>>>>>> 938d91cd
 
     // Log the RLP encoded data for debugging purposes
     let rlp_encoded = header.rlp_encode();
